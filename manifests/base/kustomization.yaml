--- conflicted
+++ resolved
@@ -123,59 +123,6 @@
       apiVersion: v1
     fieldref:
       fieldpath: data.odh-codeserver-notebook-n
-<<<<<<< HEAD
-  - name: odh-minimal-notebook-image-commit-n
-=======
-  - name: odh-codeserver-notebook-n-1
-    objref:
-      kind: ConfigMap
-      name: notebooks-parameters
-      apiVersion: v1
-    fieldref:
-      fieldpath: data.odh-codeserver-notebook-n-1
-  - name: odh-rstudio-notebook-n
-    objref:
-      kind: ConfigMap
-      name: notebooks-parameters
-      apiVersion: v1
-    fieldref:
-      fieldpath: data.odh-rstudio-notebook-n
-  - name: odh-rstudio-notebook-n-1
-    objref:
-      kind: ConfigMap
-      name: notebooks-parameters
-      apiVersion: v1
-    fieldref:
-      fieldpath: data.odh-rstudio-notebook-n-1
-  - name: odh-rstudio-notebook-n-2
-    objref:
-      kind: ConfigMap
-      name: notebooks-parameters
-      apiVersion: v1
-    fieldref:
-      fieldpath: data.odh-rstudio-notebook-n-2
-  - name: odh-rstudio-gpu-notebook-n
-    objref:
-      kind: ConfigMap
-      name: notebooks-parameters
-      apiVersion: v1
-    fieldref:
-      fieldpath: data.odh-rstudio-gpu-notebook-n
-  - name: odh-rstudio-gpu-notebook-n-1
-    objref:
-      kind: ConfigMap
-      name: notebooks-parameters
-      apiVersion: v1
-    fieldref:
-      fieldpath: data.odh-rstudio-gpu-notebook-n-1
-  - name: odh-rstudio-gpu-notebook-n-2
->>>>>>> da31add1
-    objref:
-      kind: ConfigMap
-      name: notebooks-parameters
-      apiVersion: v1
-    fieldref:
-      fieldpath: data.odh-rstudio-gpu-notebook-n-2
   - name: odh-minimal-notebook-image-commit-n
     objref:
       kind: ConfigMap
