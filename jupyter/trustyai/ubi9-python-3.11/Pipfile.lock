--- conflicted
+++ resolved
@@ -132,7 +132,6 @@
                 "sha256:fd4ceeae2fb8cabdd1b71c82bfdd39662473d3433ec95b962200e9e752fb70d0",
                 "sha256:fec5fac7aea6c060f317f07494961236434928e6f4374e170ef50b3001e14581"
             ],
-            "markers": "python_version >= '3.8'",
             "version": "==3.10.9"
         },
         "aiohttp-cors": {
@@ -350,22 +349,6 @@
         },
         "boto3": {
             "hashes": [
-<<<<<<< HEAD
-                "sha256:4064e95d4035d4d3dd4eb59eaa5908d14d194b512d1dc1d271647b0c661fbdbb",
-                "sha256:d206e8295e856ded7c8fab086784dc17863ed9d735458145c2ef5b25604aef69"
-            ],
-            "index": "pypi",
-            "markers": "python_version >= '3.8'",
-            "version": "==1.35.33"
-        },
-        "botocore": {
-            "hashes": [
-                "sha256:b149940c59aa318e020191c9e5644361b2371e77d0346a3819728b49d3fa2e4e",
-                "sha256:b7b1ed59a224616912c7546fa19ffd542c745818179ee0640a8a00b155bcd9cd"
-            ],
-            "markers": "python_version >= '3.8'",
-            "version": "==1.35.33"
-=======
                 "sha256:291e7b97a34967ed93297e6171f1bebb8529e64633dd48426760e3fdef1cdea8",
                 "sha256:57e6ee8504e7929bc094bb2afc879943906064179a1e88c23b4812e2c6f61532"
             ],
@@ -380,7 +363,6 @@
             ],
             "markers": "python_version >= '3.8'",
             "version": "==1.35.34"
->>>>>>> 6347ae5e
         },
         "cachetools": {
             "hashes": [
@@ -1053,7 +1035,6 @@
                 "sha256:3cb443f8bcd2efb31295a5b9fdb02aee81d8452c80d28f97a6d0959e6cee101e",
                 "sha256:fad7d7e209dd4c1208e3bbfda706620e0da5142bebbd9c384afb95b07e798e49"
             ],
-            "markers": "python_version >= '3.8'",
             "version": "==2024.6.1"
         },
         "gitdb": {
@@ -2618,7 +2599,6 @@
                 "sha256:4fa6b4dd0ac16d58bb587c04b1caae65b8c5043e85f778f42f5f632f6af2e166",
                 "sha256:96c83c606b71ff2b0a433c98889d275f51ffec6c5e267de37c7a2b5c9aa9233e"
             ],
-            "markers": "python_version >= '3.8'",
             "version": "==0.21.0"
         },
         "prompt-toolkit": {
@@ -2751,7 +2731,6 @@
                 "sha256:f7ae2de664e0b158d1607699a16a488de3d008ba99b3a7aa5de1cbc13574d047",
                 "sha256:fa3c246cc58cb5a4a5cb407a18f193354ea47dd0648194e6265bd24177982fe8"
             ],
-            "markers": "python_version >= '3.8'",
             "version": "==17.0.0"
         },
         "pyasn1": {
