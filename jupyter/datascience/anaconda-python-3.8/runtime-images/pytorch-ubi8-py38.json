--- conflicted
+++ resolved
@@ -3,12 +3,8 @@
     "metadata": {
         "tags": [],
         "display_name": "Pytorch with CUDA and Python 3.8 (UBI8)",
-<<<<<<< HEAD
-        "image_name": "quay.io/modh/runtime-images@sha256:8c0f3d1e7a9baf5df5e21b67ffa22fc03d42d07c84b56b49547fd1f7607fc310"
-=======
         "image_name": "quay.io/modh/runtime-images@sha256:8c0f3d1e7a9baf5df5e21b67ffa22fc03d42d07c84b56b49547fd1f7607fc310",
         "pull_policy": "IfNotPresent"
->>>>>>> ed2db3d0
     },
     "schema_name": "runtime-image"
 }