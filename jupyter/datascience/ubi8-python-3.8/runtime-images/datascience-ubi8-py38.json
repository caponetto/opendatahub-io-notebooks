--- conflicted
+++ resolved
@@ -3,12 +3,8 @@
     "metadata": {
         "tags": [],
         "display_name": "Datascience with Python 3.8 (UBI8)",
-<<<<<<< HEAD
-        "image_name": "quay.io/modh/runtime-images@sha256:d9cd06ab0f6ec763a11c602ed4482944700fc4a96c062066408686703e5327f5"
-=======
         "image_name": "quay.io/modh/runtime-images@sha256:d9cd06ab0f6ec763a11c602ed4482944700fc4a96c062066408686703e5327f5",
         "pull_policy": "IfNotPresent"
->>>>>>> ed2db3d0
     },
     "schema_name": "runtime-image"
 }