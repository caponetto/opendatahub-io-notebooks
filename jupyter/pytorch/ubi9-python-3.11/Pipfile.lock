--- conflicted
+++ resolved
@@ -131,12 +131,8 @@
                 "sha256:fe2fb38c2ed905a2582948e2de560675e9dfbee94c6d5ccdb1301c6d0a5bf092",
                 "sha256:ffe595f10566f8276b76dc3a11ae4bb7eba1aac8ddd75811736a15b0d5311414"
             ],
-<<<<<<< HEAD
-            "version": "==3.10.9"
-=======
             "markers": "python_version >= '3.8'",
             "version": "==3.10.10"
->>>>>>> 36f1e655
         },
         "aiohttp-cors": {
             "hashes": [
@@ -301,11 +297,11 @@
         },
         "beautifulsoup4": {
             "hashes": [
-                "sha256:7e05ad0b6c26108d9990e2235e8a9b4e2c03ead6f391ceb60347f8ebea6b80ba",
-                "sha256:c684ddec071aa120819889aa9e8940f85c3f3cdaa08e23b9fa26510387897bd5"
+                "sha256:74e3d1928edc070d21748185c46e3fb33490f22f52a3addee9aee0f4f7781051",
+                "sha256:b80878c9f40111313e55da8ba20bdba06d8fa3969fc68304167741bbf9e082ed"
             ],
             "markers": "python_full_version >= '3.6.0'",
-            "version": "==4.13.0b2"
+            "version": "==4.12.3"
         },
         "black": {
             "hashes": [
@@ -345,28 +341,28 @@
         },
         "bokeh": {
             "hashes": [
-                "sha256:28e5ceb16777556ea5694fb2201d9a376225c4c28297766842b571bedc6e4933",
-                "sha256:ac4e31faed2983b24c64739e468d0f5867e2122e6d395cde0792d17c09c7b75f"
+                "sha256:0032dc1e76ad097b07626e51584685ff48c65481fbaaad105663b1046165867a",
+                "sha256:699e0df76cdfe54b5f574738647bd0ce230fa44fa0fcda5923e1f0f550f83d74"
             ],
             "markers": "python_version >= '3.10'",
-            "version": "==3.7.0.dev1"
+            "version": "==3.6.0"
         },
         "boto3": {
             "hashes": [
-                "sha256:a5b00f8b82dce62870759f04861747944da834d64a64355970120c475efdafc0",
-                "sha256:e1f36f8be453505cebcc3da178ea081b2a06c0e5e1cdee774f1067599b8d9c3e"
+                "sha256:0197f460632804577aa78b2f6daf7b823bffa9d4d67a5cebb179efff0fe9631b",
+                "sha256:e6a50a0599f75b21de0de1a551a0564793d25b304fa623e4052e527b268de734"
             ],
             "index": "pypi",
             "markers": "python_version >= '3.8'",
-            "version": "==1.35.42"
+            "version": "==1.35.43"
         },
         "botocore": {
             "hashes": [
-                "sha256:05af0bb8b9cea7ce7bc589c332348d338a21b784e9d088a588fd10ec145007ff",
-                "sha256:af348636f73dc24b7e2dc760a34d08c8f2f94366e9b4c78d877307b128abecef"
-            ],
-            "markers": "python_version >= '3.8'",
-            "version": "==1.35.42"
+                "sha256:04539b85ade060601a3023cacb538fc17aad8c059a5a2e18fe4bc5d0d91fbd72",
+                "sha256:7cfdee9117617da97daaf259dd8484bcdc259c59eb7d1ce7db9ecf8506b7d36c"
+            ],
+            "markers": "python_version >= '3.8'",
+            "version": "==1.35.43"
         },
         "cachetools": {
             "hashes": [
@@ -595,10 +591,10 @@
         },
         "colorful": {
             "hashes": [
-                "sha256:b6a425600416213b852407bdac719830f8862e0ce377a75d78eb0de4966a0ccb",
-                "sha256:d9f9ae12c41e6711a882fe60c06ff379c3c7f29466dc0439e2e1480917473a2b"
-            ],
-            "version": "==0.6.0a1"
+                "sha256:b56d5c01db1dac4898308ea889edcb113fbee3e6ec5df4bacffd61d5241b5b8d",
+                "sha256:eab8c1c809f5025ad2b5238a50bd691e26850da8cac8f90d660ede6ea1af9f1e"
+            ],
+            "version": "==0.5.6"
         },
         "comm": {
             "hashes": [
@@ -761,11 +757,11 @@
         },
         "defusedxml": {
             "hashes": [
-                "sha256:138c7d540a78775182206c7c97fe65b246a2f40b29471e1a2f1b0da76e7a3942",
-                "sha256:1c812964311154c3bf4aaf3bc1443b31ee13530b7f255eaaa062c0553c76103d"
-            ],
-            "markers": "python_version >= '3.6'",
-            "version": "==0.8.0rc2"
+                "sha256:1bb3032db185915b62d7c6209c5a8792be6a32ab2fedacc84e01b52c51aa3e69",
+                "sha256:a352e7e428770286cc899e2542b6cdaedb2b4953ff269a210103ec58f6198a61"
+            ],
+            "markers": "python_version >= '2.7' and python_version not in '3.0, 3.1, 3.2, 3.3, 3.4'",
+            "version": "==0.7.1"
         },
         "deprecated": {
             "hashes": [
@@ -1052,6 +1048,7 @@
                 "sha256:4b0afb90c2f21832df142f292649035d80b421f60a9e1c027802e5a0da2b04e8",
                 "sha256:a0947d552d8a6efa72cc2c730b12c41d043509156966cca4fb157b0f2a0c574b"
             ],
+            "markers": "python_version >= '3.8'",
             "version": "==2024.9.0"
         },
         "gitdb": {
@@ -1209,12 +1206,8 @@
                 "sha256:fd6bc27861e460fe28e94226e3673d46e294ca4673d46b224428d197c5935e69",
                 "sha256:fe89295219b9c9e47780a0f1c75ca44211e706d1c598242249fe717af3385ec8"
             ],
-<<<<<<< HEAD
-            "version": "==1.66.2"
-=======
             "markers": "python_version >= '3.8'",
             "version": "==1.67.0"
->>>>>>> 36f1e655
         },
         "h11": {
             "hashes": [
@@ -2376,10 +2369,10 @@
         },
         "opencensus-context": {
             "hashes": [
-                "sha256:01d09c98c1be6f99364bc8571f74665bae216538f2e9f85084740e1649c867b0",
-                "sha256:10ab2bc631a72257018e49e3e4b81e6c117c0cfb2f28d4b52b3c7da722d3042c"
-            ],
-            "version": "==0.2.dev0"
+                "sha256:073bb0590007af276853009fac7e4bab1d523c3f03baf4cb4511ca38967c6039",
+                "sha256:a03108c3c10d8c80bb5ddf5c8a1f033161fa61972a9917f9b9b3a18517f0088c"
+            ],
+            "version": "==0.1.3"
         },
         "openshift-client": {
             "hashes": [
@@ -2611,6 +2604,7 @@
                 "sha256:4fa6b4dd0ac16d58bb587c04b1caae65b8c5043e85f778f42f5f632f6af2e166",
                 "sha256:96c83c606b71ff2b0a433c98889d275f51ffec6c5e267de37c7a2b5c9aa9233e"
             ],
+            "markers": "python_version >= '3.8'",
             "version": "==0.21.0"
         },
         "prompt-toolkit": {
@@ -2727,11 +2721,11 @@
         },
         "proto-plus": {
             "hashes": [
-                "sha256:8b04ece9da8a2a9470dbcbed351e0b70c0eb163a4cbdb82715107465ed2f0546",
-                "sha256:c63a5aa26822cb0da47596773083159ce4c3fdb534530e7ccf3afb06ccf867b1"
+                "sha256:30b72a5ecafe4406b0d339db35b56c4059064e69227b8c3bda7462397f966445",
+                "sha256:402576830425e5f6ce4c2a6702400ac79897dab0b4343821aa5188b0fab81a12"
             ],
             "markers": "python_version >= '3.7'",
-            "version": "==1.25.0rc0"
+            "version": "==1.24.0"
         },
         "protobuf": {
             "hashes": [
@@ -2798,14 +2792,15 @@
         },
         "py-spy": {
             "hashes": [
-                "sha256:394652136a0aaecfbbf9f6ea076f7fe9e0425a1bad8bbc7b5291b75fbf2abbbf",
-                "sha256:3b889640f181b481c8f3461d1e2462d5657573c1a22b60cf99b3439408bd2d74",
-                "sha256:5916b5dd16166984e285b672c5213a93e946d04e701b9c50fa084bb16776e771",
-                "sha256:5b39fcf9448f4ad91e5335d72d7cbcce2e944ab346b2692d6930ddb56662b036",
-                "sha256:92d6402bf657476c9fee98f378a11a9dc4f843cb6672e5201dc28716e220358e",
-                "sha256:e23ebc63e267bd6f34842492e470f0566d4ee7c0f6894090807697492cc42eae"
-            ],
-            "version": "==0.4.0.dev2"
+                "sha256:3e8e48032e71c94c3dd51694c39e762e4bbfec250df5bf514adcdd64e79371e0",
+                "sha256:590905447241d789d9de36cff9f52067b6f18d8b5e9fb399242041568d414461",
+                "sha256:5b342cc5feb8d160d57a7ff308de153f6be68dcf506ad02b4d67065f2bae7f45",
+                "sha256:8f5b311d09f3a8e33dbd0d44fc6e37b715e8e0c7efefafcda8bfd63b31ab5a31",
+                "sha256:f59b0b52e56ba9566305236375e6fc68888261d0d36b5addbe3cf85affbefc0e",
+                "sha256:fd6211fe7f587b3532ba9d300784326d9a6f2b890af7bf6fff21a029ebbc812b",
+                "sha256:fe7efe6c91f723442259d428bf1f9ddb9c1679828866b353d539345ca40d9dd2"
+            ],
+            "version": "==0.3.14"
         },
         "pyarrow": {
             "hashes": [
@@ -4092,10 +4087,10 @@
         },
         "virtualenv": {
             "hashes": [
-                "sha256:280aede09a2a5c317e409a00102e7077c6432c5a38f0ef938e643805a7ad2c48",
-                "sha256:7345cc5b25405607a624d8418154577459c3e0277f5466dd79c49d5e492995f2"
-            ],
-            "version": "==20.26.6"
+                "sha256:2ca56a68ed615b8fe4326d11a0dca5dfbe8fd68510fb6c6349163bed3c15f2b2",
+                "sha256:44a72c29cceb0ee08f300b314848c86e57bf8d1f13107a5e671fb9274138d655"
+            ],
+            "version": "==20.27.0"
         },
         "watchdog": {
             "hashes": [
@@ -4196,74 +4191,79 @@
         },
         "wrapt": {
             "hashes": [
-                "sha256:01b573dfc8fc3e2994a95cf90eb6570ddd55c52cf0d4b4b06761e96dafd5830a",
-                "sha256:026c845d7aa249b963d80d9dd6da64bdea6c77379dbf2a91080236cd1ea9bb8b",
-                "sha256:0409371198ee5e9e42a55549027f8a332e0395dcb2ce8973efd49c7348dfd86f",
-                "sha256:095d25f2411615101a909d4f5a16d02d4f139ed40ce65e1367d13818d8cfd54b",
-                "sha256:0e9ccf60bfce87ab06c20e9ed029755ce4656014773b5fb5660e283c2efbd319",
-                "sha256:10a22cb6f698f5e677405c7a8c095f52e4a9673923d4a628a0ad365c7e5f2f5b",
-                "sha256:124d50e65e6c4f2fdf6a09a47eed0935358f0c6d21553f32a8097cac0ba1d2e4",
-                "sha256:14eb6c11270129646557b74b2a1f721fa735ea52d46713710a0eb749c441cb0a",
-                "sha256:15f63f0d3de4705a2ac9642b600b9a50dbd90b9f3c862f619fc544fb76861447",
-                "sha256:3010faf2679814a53ed6a4e6a8051081d57e94db205acc305a77925fcd3a4f16",
-                "sha256:33116c20b2be5c1bb4984108e8fca2582d2545772b7ea4e12a88dbeb39550b5d",
-                "sha256:33b1b49b3ddd34ed1255b32db9e6549465785eb4746d14e1796ef944de6c17de",
-                "sha256:33c5dc8151376181107eb69812208b3aa108b929b390eb6fe902ec1c5379c794",
-                "sha256:396d9543f0cacecb673d303e2ea57d20a7b6fbde87e3506f5e71e293dba06d35",
-                "sha256:3b5c092cc8c105cebcda4ebb6399880d4167e65f68b1e3d65e4d9dba0e0d13d7",
-                "sha256:3b60f73fca01113fdef86810b9f6bd7d1b665f82c5c7516e865a4e990686e9cf",
-                "sha256:4afa4ef8a12374232967e8829acfa96abf011c486736d3fd7dd4d5dc33f7a1f7",
-                "sha256:516ef821b907ddd3b9480226ad5d503bcd8f256b2e68ce6b5e87a0d2904cce95",
-                "sha256:54da2aab97090764abf931f8d22b3b3c9a9a3480b14f803cf7deb4b4240fd627",
-                "sha256:54e94bc82e6b7094fd97ac6de427a16003180101ce38ec1e757e88525bbd0744",
-                "sha256:562efa31478b5e96934d933a02c2a24f524a924eca75b1a5fad3b1df1540c10f",
-                "sha256:665c5aea623f0e4603aa51804012ad9facef8bf7df6a11f9b8cc6ef0ab4b13ec",
-                "sha256:67b0a7ea101557446f9c3bee3d10933a2e8ae7bf854f368dc060e29b70823012",
-                "sha256:69bc5c72aea7b1de8aaa15da64aaaabbceed85f6d7e0ff2ee624cd393610e5b5",
-                "sha256:6a97fa860d8492779d6298084f359cabbae42dfb61a93a946ba556290942abea",
-                "sha256:7262fea0aa742c348d23b942014a82b7aef447d2e342295f92e618d9d48625fc",
-                "sha256:7578211a12156c399e063ffc4934ca5b1995bd15d37804c13ba3c57dfd293b22",
-                "sha256:7779c6ad9b9c228fc5701e163f099efc7e59eddfa3434994ed27013c42c4fbe3",
-                "sha256:7ec210dcd94833ed6f0105e481e68590deafadd0a0d102f9c07adcf3068e7472",
-                "sha256:851af61468f79be40f08f98cd20266f70ef27edf0edb0f0684ca35b3ffa6fc14",
-                "sha256:8ac35206ae402a84e1276664d58fdc0b34407cb36bbdbf696d1d233669920038",
-                "sha256:8b03ada4cbd78759ec297864b3d93005856f200dfd2271c349bfc253bb417f4e",
-                "sha256:8d021893becd9aca7145cfa2367ae0bc0714f61f04e81908d4aeb141e6274a25",
-                "sha256:8ed5bb099868a7314fbbdd5547e14975a2081893b492d77ce005641a1821141e",
-                "sha256:940152ae760fabe62c55a5903e177ecef2cf410f8cd4e45a610355effa86f475",
-                "sha256:9e21e3246f2120ed85de667ccda6f142e6a8eb8a4de1e77e6fb58ef6eed13860",
-                "sha256:9f46dd715242ba27683ac391b772f2a61c05a1e4c1df96bc5e7816c630b9d31b",
-                "sha256:9fcbf4cd542db188dc768a1e8b8869cf3ff81ed66a9cf7f42bf7ebaae6065f7e",
-                "sha256:a2649e3ef007f39fba0a8773a77c0d57746f27d8e838ac399c43b2080035a41f",
-                "sha256:a3a2c30e162816bf4cdf5adb54e2bc5da4bf0f75a0e6c6052d0676c7b23a65d1",
-                "sha256:a5ad032ddea5041a78d95b2726de397023cb0d2f3b72776d2084160057222f90",
-                "sha256:acbf6b956ddb7f2318f98b4b5b6549ee612d61a05015c92f848c4dda0b2f9b38",
-                "sha256:ace8c2e3d0519d4b48b7c183cb83093deaee959a2301212e350fd7ae7f8ee2c7",
-                "sha256:aec0b552295239a5f8bdf9a3f9f967e52c5f51823ac270e9b4f97aaee2660b02",
-                "sha256:b2f016359dc034c6c7abc695dc87f5665bf7d30c880bd3840f860c8d13b84bc5",
-                "sha256:c090cf67dd4f05e7f6d239e1f352a714c425b4ab1f33b3cf63ca044df52c2cfa",
-                "sha256:c536231a5e17c5606a6e49cfb4f24cf1429e76122592fcbc39e9b7b68b2b33c1",
-                "sha256:c566de3e7459cf76d1b3e34eaf053609163e72e5081207bcbe7eac53f1f567b7",
-                "sha256:caf8e9c47c9601e9245f978da019406a23a7c8e227482ae4147912c75c597207",
-                "sha256:cb1490293318c393502289e0703090caf13bb61ebf0c26e4b7f60de2d0159afa",
-                "sha256:cc4605efda72650937ebd75cdb97fba172dd37bb33781110541627c7948431c1",
-                "sha256:cc80d159392b9338d2ffab07db4e6b5cf64f937876e9c6f1cca83f8df7f2ef0f",
-                "sha256:cd9f4439dd1dad406bc079b4ee79467737813474d3479ea4d838d1446479f34b",
-                "sha256:cf8cdaa2e9b628fec30c5209bb471359742643e4793aa03b51093563562089d6",
-                "sha256:d06e731ce5a939963bf305336229cc55c9b513008d0427753b8b835a6270dc95",
-                "sha256:d2864ab0b77fd6a70f8010f97bead48fcb509218d5c838d9021615ccba01ab48",
-                "sha256:d342abd7678925b92a3289f79a4947b2eb77f4703e7fa465ee1adb2463adf251",
-                "sha256:d59fa7a20617fab6cd2231c77a1fb7b77479126876bf9f8af6f01f259d9fe8e1",
-                "sha256:d7c4177c5ac8e79e7b436a9410ed24426e5fedb42792749e46b398808e5efe84",
-                "sha256:d87026d941806e99d0f4d894e5d173fcc9ac4cb161abd62fc70b2607a2076113",
-                "sha256:e451c246c660850d3ca77cd92369a6a485fc694928c544a6528dd5430352bad8",
-                "sha256:f12e6f6fc3daf45574938f81df4576814995739f98c92b377b410d7284942e76",
-                "sha256:f2702e803a12e363db870faa2b86605809314775588f1fac9034976f74ce083c",
-                "sha256:f9e244272230f0a907c5171ce1d29683505cbd507d42471f42dff26433633c4e",
-                "sha256:fbf958a82876f7158ce3547f7bd8618e65c61e1ee39d0d310247a548e1ff6682"
-            ],
-            "markers": "python_version >= '3.8'",
-            "version": "==1.17.0rc1"
+                "sha256:0d2691979e93d06a95a26257adb7bfd0c93818e89b1406f5a28f36e0d8c1e1fc",
+                "sha256:14d7dc606219cdd7405133c713f2c218d4252f2a469003f8c46bb92d5d095d81",
+                "sha256:1a5db485fe2de4403f13fafdc231b0dbae5eca4359232d2efc79025527375b09",
+                "sha256:1acd723ee2a8826f3d53910255643e33673e1d11db84ce5880675954183ec47e",
+                "sha256:1ca9b6085e4f866bd584fb135a041bfc32cab916e69f714a7d1d397f8c4891ca",
+                "sha256:1dd50a2696ff89f57bd8847647a1c363b687d3d796dc30d4dd4a9d1689a706f0",
+                "sha256:2076fad65c6736184e77d7d4729b63a6d1ae0b70da4868adeec40989858eb3fb",
+                "sha256:2a88e6010048489cda82b1326889ec075a8c856c2e6a256072b28eaee3ccf487",
+                "sha256:3ebf019be5c09d400cf7b024aa52b1f3aeebeff51550d007e92c3c1c4afc2a40",
+                "sha256:418abb18146475c310d7a6dc71143d6f7adec5b004ac9ce08dc7a34e2babdc5c",
+                "sha256:43aa59eadec7890d9958748db829df269f0368521ba6dc68cc172d5d03ed8060",
+                "sha256:44a2754372e32ab315734c6c73b24351d06e77ffff6ae27d2ecf14cf3d229202",
+                "sha256:490b0ee15c1a55be9c1bd8609b8cecd60e325f0575fc98f50058eae366e01f41",
+                "sha256:49aac49dc4782cb04f58986e81ea0b4768e4ff197b57324dcbd7699c5dfb40b9",
+                "sha256:5eb404d89131ec9b4f748fa5cfb5346802e5ee8836f57d516576e61f304f3b7b",
+                "sha256:5f15814a33e42b04e3de432e573aa557f9f0f56458745c2074952f564c50e664",
+                "sha256:5f370f952971e7d17c7d1ead40e49f32345a7f7a5373571ef44d800d06b1899d",
+                "sha256:66027d667efe95cc4fa945af59f92c5a02c6f5bb6012bff9e60542c74c75c362",
+                "sha256:66dfbaa7cfa3eb707bbfcd46dab2bc6207b005cbc9caa2199bcbc81d95071a00",
+                "sha256:685f568fa5e627e93f3b52fda002c7ed2fa1800b50ce51f6ed1d572d8ab3e7fc",
+                "sha256:6906c4100a8fcbf2fa735f6059214bb13b97f75b1a61777fcf6432121ef12ef1",
+                "sha256:6a42cd0cfa8ffc1915aef79cb4284f6383d8a3e9dcca70c445dcfdd639d51267",
+                "sha256:6dcfcffe73710be01d90cae08c3e548d90932d37b39ef83969ae135d36ef3956",
+                "sha256:6f6eac2360f2d543cc875a0e5efd413b6cbd483cb3ad7ebf888884a6e0d2e966",
+                "sha256:72554a23c78a8e7aa02abbd699d129eead8b147a23c56e08d08dfc29cfdddca1",
+                "sha256:73870c364c11f03ed072dda68ff7aea6d2a3a5c3fe250d917a429c7432e15228",
+                "sha256:73aa7d98215d39b8455f103de64391cb79dfcad601701a3aa0dddacf74911d72",
+                "sha256:75ea7d0ee2a15733684badb16de6794894ed9c55aa5e9903260922f0482e687d",
+                "sha256:7bd2d7ff69a2cac767fbf7a2b206add2e9a210e57947dd7ce03e25d03d2de292",
+                "sha256:807cc8543a477ab7422f1120a217054f958a66ef7314f76dd9e77d3f02cdccd0",
+                "sha256:8e9723528b9f787dc59168369e42ae1c3b0d3fadb2f1a71de14531d321ee05b0",
+                "sha256:9090c9e676d5236a6948330e83cb89969f433b1943a558968f659ead07cb3b36",
+                "sha256:9153ed35fc5e4fa3b2fe97bddaa7cbec0ed22412b85bcdaf54aeba92ea37428c",
+                "sha256:9159485323798c8dc530a224bd3ffcf76659319ccc7bbd52e01e73bd0241a0c5",
+                "sha256:941988b89b4fd6b41c3f0bfb20e92bd23746579736b7343283297c4c8cbae68f",
+                "sha256:94265b00870aa407bd0cbcfd536f17ecde43b94fb8d228560a1e9d3041462d73",
+                "sha256:98b5e1f498a8ca1858a1cdbffb023bfd954da4e3fa2c0cb5853d40014557248b",
+                "sha256:9b201ae332c3637a42f02d1045e1d0cccfdc41f1f2f801dafbaa7e9b4797bfc2",
+                "sha256:a0ea261ce52b5952bf669684a251a66df239ec6d441ccb59ec7afa882265d593",
+                "sha256:a33a747400b94b6d6b8a165e4480264a64a78c8a4c734b62136062e9a248dd39",
+                "sha256:a452f9ca3e3267cd4d0fcf2edd0d035b1934ac2bd7e0e57ac91ad6b95c0c6389",
+                "sha256:a86373cf37cd7764f2201b76496aba58a52e76dedfaa698ef9e9688bfd9e41cf",
+                "sha256:ac83a914ebaf589b69f7d0a1277602ff494e21f4c2f743313414378f8f50a4cf",
+                "sha256:aefbc4cb0a54f91af643660a0a150ce2c090d3652cf4052a5397fb2de549cd89",
+                "sha256:b3646eefa23daeba62643a58aac816945cadc0afaf21800a1421eeba5f6cfb9c",
+                "sha256:b47cfad9e9bbbed2339081f4e346c93ecd7ab504299403320bf85f7f85c7d46c",
+                "sha256:b935ae30c6e7400022b50f8d359c03ed233d45b725cfdd299462f41ee5ffba6f",
+                "sha256:bb2dee3874a500de01c93d5c71415fcaef1d858370d405824783e7a8ef5db440",
+                "sha256:bc57efac2da352a51cc4658878a68d2b1b67dbe9d33c36cb826ca449d80a8465",
+                "sha256:bf5703fdeb350e36885f2875d853ce13172ae281c56e509f4e6eca049bdfb136",
+                "sha256:c31f72b1b6624c9d863fc095da460802f43a7c6868c5dda140f51da24fd47d7b",
+                "sha256:c5cd603b575ebceca7da5a3a251e69561bec509e0b46e4993e1cac402b7247b8",
+                "sha256:d2efee35b4b0a347e0d99d28e884dfd82797852d62fcd7ebdeee26f3ceb72cf3",
+                "sha256:d462f28826f4657968ae51d2181a074dfe03c200d6131690b7d65d55b0f360f8",
+                "sha256:d5e49454f19ef621089e204f862388d29e6e8d8b162efce05208913dde5b9ad6",
+                "sha256:da4813f751142436b075ed7aa012a8778aa43a99f7b36afe9b742d3ed8bdc95e",
+                "sha256:db2e408d983b0e61e238cf579c09ef7020560441906ca990fe8412153e3b291f",
+                "sha256:db98ad84a55eb09b3c32a96c576476777e87c520a34e2519d3e59c44710c002c",
+                "sha256:dbed418ba5c3dce92619656802cc5355cb679e58d0d89b50f116e4a9d5a9603e",
+                "sha256:dcdba5c86e368442528f7060039eda390cc4091bfd1dca41e8046af7c910dda8",
+                "sha256:decbfa2f618fa8ed81c95ee18a387ff973143c656ef800c9f24fb7e9c16054e2",
+                "sha256:e4fdb9275308292e880dcbeb12546df7f3e0f96c6b41197e0cf37d2826359020",
+                "sha256:eb1b046be06b0fce7249f1d025cd359b4b80fc1c3e24ad9eca33e0dcdb2e4a35",
+                "sha256:eb6e651000a19c96f452c85132811d25e9264d836951022d6e81df2fff38337d",
+                "sha256:ed867c42c268f876097248e05b6117a65bcd1e63b779e916fe2e33cd6fd0d3c3",
+                "sha256:edfad1d29c73f9b863ebe7082ae9321374ccb10879eeabc84ba3b69f2579d537",
+                "sha256:f2058f813d4f2b5e3a9eb2eb3faf8f1d99b81c3e51aeda4b168406443e8ba809",
+                "sha256:f6b2d0c6703c988d334f297aa5df18c45e97b0af3679bb75059e0e0bd8b1069d",
+                "sha256:f8212564d49c50eb4565e502814f694e240c55551a5f1bc841d4fcaabb0a9b8a",
+                "sha256:ffa565331890b90056c01db69c0fe634a776f8019c143a5ae265f9c6bc4bd6d4"
+            ],
+            "markers": "python_version >= '3.6'",
+            "version": "==1.16.0"
         },
         "xyzservices": {
             "hashes": [
