IMAGE_REGISTRY   ?= quay.io/opendatahub/workbench-images
RELEASE	 		 ?= 2024a
# additional user-specified caching parameters for $(CONTAINER_ENGINE) build
CONTAINER_BUILD_CACHE_ARGS ?= --no-cache

# OS dependant: Generate date, select appropriate cmd to locate container engine
ifeq ($(OS), Windows_NT)
	DATE 		?= $(shell powershell -Command "Get-Date -Format 'yyyyMMdd'")
	WHERE_WHICH ?= where
else
	DATE 		?= $(shell date +'%Y%m%d')
	WHERE_WHICH ?= which
endif

IMAGE_TAG		 ?= $(RELEASE)_$(DATE)
KUBECTL_BIN      ?= bin/kubectl
KUBECTL_VERSION  ?= v1.23.11
NOTEBOOK_REPO_BRANCH_BASE ?= https://raw.githubusercontent.com/opendatahub-io/notebooks/main
REQUIRED_RUNTIME_IMAGE_COMMANDS="curl python3"
REQUIRED_CODE_SERVER_IMAGE_COMMANDS="curl python oc code-server"
REQUIRED_R_STUDIO_IMAGE_COMMANDS="curl python oc /usr/lib/rstudio-server/bin/rserver"

# Detect and select the system's available container engine
ifeq (, $(shell $(WHERE_WHICH) podman))
	DOCKER := $(shell $(WHERE_WHICH) docker)
	ifeq (, $(DOCKER))
		$(error "Neither Docker nor Podman is installed. Please install one of them.")
	endif
	CONTAINER_ENGINE := docker
else
	CONTAINER_ENGINE := podman
endif

# Build function for the notebok image:
#   ARG 1: Image tag name.
#   ARG 2: Path of image context we want to build.
#   ARG 3: Base image tag name (optional).
define build_image
	$(eval IMAGE_NAME := $(IMAGE_REGISTRY):$(1)-$(IMAGE_TAG))
	$(info # Building $(IMAGE_NAME) image...)
	$(if $(3),
		$(eval BASE_IMAGE_NAME := $(IMAGE_REGISTRY):$(3)-$(IMAGE_TAG))
		$(eval BUILD_ARGS := --build-arg BASE_IMAGE=$(BASE_IMAGE_NAME)),
		$(eval BUILD_ARGS :=)
	)
	$(CONTAINER_ENGINE) build $(CONTAINER_BUILD_CACHE_ARGS)  -t $(IMAGE_NAME) $(BUILD_ARGS)  $(2)
endef

# Push function for the notebok image:
# 	ARG 1: Path of image context we want to build.
define push_image
	$(eval IMAGE_NAME := $(IMAGE_REGISTRY):$(subst /,-,$(1))-$(IMAGE_TAG))
	$(info # Pushing $(IMAGE_NAME) image...)
	$(CONTAINER_ENGINE) push $(IMAGE_NAME)
endef

# Build and push the notebook images:
#   ARG 1: Image tag name.
#   ARG 2: Path of image context we want to build.
#   ARG 3: Base image tag name (optional).
define image
	$(info #*# Image build directory: <$(2)> #(MACHINE-PARSED LINE)#*#...)
	$(call build_image,$(1),$(2),$(3))
	$(call push_image,$(1))
endef

####################################### Buildchain for Python 3.8 using ubi8 #######################################

# Build and push base-ubi8-python-3.8 image to the registry
.PHONY: base-ubi8-python-3.8
base-ubi8-python-3.8:
	$(call image,$@,base/ubi8-python-3.8)

# Build and push jupyter-minimal-ubi8-python-3.8 image to the registry
.PHONY: jupyter-minimal-ubi8-python-3.8
jupyter-minimal-ubi8-python-3.8: base-ubi8-python-3.8
	$(call image,$@,jupyter/minimal/ubi8-python-3.8,$<)

# Build and push jupyter-datascience-ubi8-python-3.8 image to the registry
.PHONY: jupyter-datascience-ubi8-python-3.8
jupyter-datascience-ubi8-python-3.8: jupyter-minimal-ubi8-python-3.8
	$(call image,$@,jupyter/datascience/ubi8-python-3.8,$<)

# Build and push cuda-ubi8-python-3.8 image to the registry
.PHONY: cuda-ubi8-python-3.8
cuda-ubi8-python-3.8: base-ubi8-python-3.8
	$(eval $(call generate_image_tag,IMAGE_TAG))
	$(call image,$@,cuda/ubi8-python-3.8,$<)

# Build and push cuda-jupyter-minimal-ubi8-python-3.8 image to the registry
.PHONY: cuda-jupyter-minimal-ubi8-python-3.8
cuda-jupyter-minimal-ubi8-python-3.8: cuda-ubi8-python-3.8
	$(call image,$@,jupyter/minimal/ubi8-python-3.8,$<)

# Build and push cuda-jupyter-datascience-ubi8-python-3.8 image to the registry
.PHONY: cuda-jupyter-datascience-ubi8-python-3.8
cuda-jupyter-datascience-ubi8-python-3.8: cuda-jupyter-minimal-ubi8-python-3.8
	$(call image,$@,jupyter/datascience/ubi8-python-3.8,$<)

# Build and push habana-jupyter-1.10.0-ubi8-python-3.8 image to the registry
.PHONY: habana-jupyter-1.10.0-ubi8-python-3.8
habana-jupyter-1.10.0-ubi8-python-3.8: jupyter-datascience-ubi8-python-3.8
	$(call image,$@,habana/1.10.0/ubi8-python-3.8,$<)

# Build and push habana-jupyter-1.13.0-ubi8-python-3.8 image to the registry
.PHONY: habana-jupyter-1.13.0-ubi8-python-3.8
habana-jupyter-1.13.0-ubi8-python-3.8: jupyter-datascience-ubi8-python-3.8
	$(call image,$@,habana/1.13.0/ubi8-python-3.8,$<)

# Build and push runtime-minimal-ubi8-python-3.8 image to the registry
.PHONY: runtime-minimal-ubi8-python-3.8
runtime-minimal-ubi8-python-3.8: base-ubi8-python-3.8
	$(call image,$@,runtimes/minimal/ubi8-python-3.8,$<)

# Build and push runtime-datascience-ubi8-python-3.8 image to the registry
.PHONY: runtime-datascience-ubi8-python-3.8
runtime-datascience-ubi8-python-3.8: base-ubi8-python-3.8
	$(call image,$@,runtimes/datascience/ubi8-python-3.8,$<)

# Build and push runtime-pytorch-ubi8-python-3.8 image to the registry
.PHONY: runtime-pytorch-ubi8-python-3.8
runtime-pytorch-ubi8-python-3.8: base-ubi8-python-3.8
	$(call image,$@,runtimes/pytorch/ubi8-python-3.8,$<)

# Build and push runtime-cuda-tensorflow-ubi8-python-3.8 image to the registry
.PHONY: runtime-cuda-tensorflow-ubi8-python-3.8
runtime-cuda-tensorflow-ubi8-python-3.8: cuda-ubi8-python-3.8
	$(call image,$@,runtimes/tensorflow/ubi8-python-3.8,$<)

####################################### Buildchain for Python 3.9 using ubi9 #######################################

# Build and push base-ubi9-python-3.9 image to the registry
.PHONY: base-ubi9-python-3.9
base-ubi9-python-3.9:
	$(call image,$@,base/ubi9-python-3.9)

# Build and push jupyter-minimal-ubi9-python-3.9 image to the registry
.PHONY: jupyter-minimal-ubi9-python-3.9
jupyter-minimal-ubi9-python-3.9: base-ubi9-python-3.9
	$(call image,$@,jupyter/minimal/ubi9-python-3.9,$<)

# Build and push jupyter-datascience-ubi9-python-3.9 image to the registry
.PHONY: jupyter-datascience-ubi9-python-3.9
jupyter-datascience-ubi9-python-3.9: jupyter-minimal-ubi9-python-3.9
	$(call image,$@,jupyter/datascience/ubi9-python-3.9,$<)

# Build and push cuda-ubi9-python-3.9 image to the registry
.PHONY: cuda-ubi9-python-3.9
cuda-ubi9-python-3.9: base-ubi9-python-3.9
	$(call image,$@,cuda/ubi9-python-3.9,$<)

# Build and push cuda-jupyter-minimal-ubi9-python-3.9 image to the registry
.PHONY: cuda-jupyter-minimal-ubi9-python-3.9
cuda-jupyter-minimal-ubi9-python-3.9: cuda-ubi9-python-3.9
	$(call image,$@,jupyter/minimal/ubi9-python-3.9,$<)

# Build and push cuda-jupyter-datascience-ubi9-python-3.9 image to the registry
.PHONY: cuda-jupyter-datascience-ubi9-python-3.9
cuda-jupyter-datascience-ubi9-python-3.9: cuda-jupyter-minimal-ubi9-python-3.9
	$(call image,$@,jupyter/datascience/ubi9-python-3.9,$<)

# Build and push cuda-jupyter-tensorflow-ubi9-python-3.9 image to the registry
.PHONY: cuda-jupyter-tensorflow-ubi9-python-3.9
cuda-jupyter-tensorflow-ubi9-python-3.9: cuda-jupyter-datascience-ubi9-python-3.9
	$(call image,$@,jupyter/tensorflow/ubi9-python-3.9,$<)

# Build and push jupyter-pytorch-ubi9-python-3.9 image to the registry
.PHONY: jupyter-pytorch-ubi9-python-3.9
jupyter-pytorch-ubi9-python-3.9: cuda-jupyter-datascience-ubi9-python-3.9
	$(call image,$@,jupyter/pytorch/ubi9-python-3.9,$<)

# Build and push jupyter-trustyai-ubi9-python-3.9 image to the registry
.PHONY: jupyter-trustyai-ubi9-python-3.9
jupyter-trustyai-ubi9-python-3.9: jupyter-datascience-ubi9-python-3.9
	$(call image,$@,jupyter/trustyai/ubi9-python-3.9,$<)

# Build and push runtime-minimal-ubi9-python-3.9 image to the registry
.PHONY: runtime-minimal-ubi9-python-3.9
runtime-minimal-ubi9-python-3.9: base-ubi9-python-3.9
	$(call image,$@,runtimes/minimal/ubi9-python-3.9,$<)

# Build and push runtime-datascience-ubi9-python-3.9 image to the registry
.PHONY: runtime-datascience-ubi9-python-3.9
runtime-datascience-ubi9-python-3.9: base-ubi9-python-3.9
	$(call image,$@,runtimes/datascience/ubi9-python-3.9,$<)

# Build and push runtime-pytorch-ubi9-python-3.9 image to the registry
.PHONY: runtime-pytorch-ubi9-python-3.9
runtime-pytorch-ubi9-python-3.9: base-ubi9-python-3.9
	$(call image,$@,runtimes/pytorch/ubi9-python-3.9,$<)

# Build and push runtime-cuda-tensorflow-ubi9-python-3.9 image to the registry
.PHONY: runtime-cuda-tensorflow-ubi9-python-3.9
runtime-cuda-tensorflow-ubi9-python-3.9: cuda-ubi9-python-3.9
	$(call image,$@,runtimes/tensorflow/ubi9-python-3.9,$<)

.PHONY: codeserver-ubi9-python-3.9
codeserver-ubi9-python-3.9: base-ubi9-python-3.9
	$(call image,$@,codeserver/ubi9-python-3.9,$<)

# Build and push base-anaconda-python-3.9-intel-gpu image to the registry
.PHONY: intel-base-gpu-ubi9-python-3.9
intel-base-gpu-ubi9-python-3.9: base-ubi9-python-3.9
	$(call image,$@,intel/base/gpu/ubi9-python-3.9,$<)

# Build and push intel-runtime-tensorflow-ubi9-python-3.9 image to the registry
.PHONY: intel-runtime-tensorflow-ubi9-python-3.9
intel-runtime-tensorflow-ubi9-python-3.9: intel-base-gpu-ubi9-python-3.9
	$(call image,$@,intel/runtimes/tensorflow/ubi9-python-3.9,$<)

# Build and push jupyter-intel-tensorflow-ubi9-python-3.9 image to the registry
.PHONY: jupyter-intel-tensorflow-ubi9-python-3.9
jupyter-intel-tensorflow-ubi9-python-3.9: intel-base-gpu-ubi9-python-3.9
	$(call image,$@,jupyter/intel/tensorflow/ubi9-python-3.9,$<)

# Build and push intel-runtime-pytorch-ubi9-python-3.9 image to the registry
.PHONY: intel-runtime-pytorch-ubi9-python-3.9
intel-runtime-pytorch-ubi9-python-3.9: intel-base-gpu-ubi9-python-3.9
	$(call image,$@,intel/runtimes/pytorch/ubi9-python-3.9,$<)

# Build and push jupyter-intel-pytorch-ubi9-python-3.9 image to the registry
.PHONY: jupyter-intel-pytorch-ubi9-python-3.9
jupyter-intel-pytorch-ubi9-python-3.9: intel-base-gpu-ubi9-python-3.9
	$(call image,$@,jupyter/intel/pytorch/ubi9-python-3.9,$<)

# Build and push intel-runtime-ml-ubi9-python-3.9 image to the registry
.PHONY: intel-runtime-ml-ubi9-python-3.9
intel-runtime-ml-ubi9-python-3.9: base-ubi9-python-3.9
	$(call image,$@,intel/runtimes/ml/ubi9-python-3.9,$<)

# Build and push jupyter-intel-ml-ubi9-python-3.9 image to the registry
.PHONY: jupyter-intel-ml-ubi9-python-3.9
jupyter-intel-ml-ubi9-python-3.9: base-ubi9-python-3.9
	$(call image,$@,jupyter/intel/ml/ubi9-python-3.9,$<)

####################################### Buildchain for Python 3.9 using C9S #######################################

# Build and push base-c9s-python-3.9 image to the registry
.PHONY: base-c9s-python-3.9
base-c9s-python-3.9:
	$(call image,$@,base/c9s-python-3.9)

.PHONY: cuda-c9s-python-3.9
cuda-c9s-python-3.9: base-c9s-python-3.9
	$(call image,$@,cuda/c9s-python-3.9,$<)

.PHONY: rstudio-c9s-python-3.9
rstudio-c9s-python-3.9: base-c9s-python-3.9
	$(call image,$@,rstudio/c9s-python-3.9,$<)

.PHONY: cuda-rstudio-c9s-python-3.9
cuda-rstudio-c9s-python-3.9: cuda-c9s-python-3.9
	$(call image,$@,rstudio/c9s-python-3.9,$<)

####################################### Buildchain for RHEL9 #######################################

# Build and push base-rhel9-python-3.9 image to the registry
.PHONY: base-rhel9-python-3.9
base-rhel9-python-3.9:
	$(call image,$@,base/rhel9-python-3.9)

####################################### Buildchain for AMD Python 3.9 using UBI9 #######################################
.PHONY: rocm-ubi9-python-3.9
rocm-ubi9-python-3.9: base-ubi9-python-3.9
	$(call image,$@,rocm/ubi9-python-3.9,$<)

# We are only using rocm-ubi9 base image here onwards
.PHONY: rocm-jupyter-minimal-ubi9-python-3.9
rocm-jupyter-minimal-ubi9-python-3.9: rocm-ubi9-python-3.9
	$(call image,$@,jupyter/minimal/ubi9-python-3.9,$<)

# Build and push rocm-jupyter-datascience-ubi9-python-3.9 image to the registry
.PHONY: rocm-jupyter-datascience-ubi9-python-3.9
rocm-jupyter-datascience-ubi9-python-3.9: rocm-jupyter-minimal-ubi9-python-3.9
	$(call image,$@,jupyter/datascience/ubi9-python-3.9,$<)

# Build and push rocm-jupyter-tensorflow-ubi9-python-3.9 image to the registry
.PHONY: rocm-jupyter-tensorflow-ubi9-python-3.9
rocm-jupyter-tensorflow-ubi9-python-3.9: rocm-jupyter-datascience-ubi9-python-3.9
	$(call image,$@,jupyter/rocm/tensorflow/ubi9-python-3.9,$<)

# Build and push rocm-jupyter-pytorch-ubi9-python-3.9 image to the registry
.PHONY: rocm-jupyter-pytorch-ubi9-python-3.9
rocm-jupyter-pytorch-ubi9-python-3.9: rocm-jupyter-datascience-ubi9-python-3.9
	$(call image,$@,jupyter/rocm/pytorch/ubi9-python-3.9,$<)

# Build and push rocm-jupyter-runtime-pytorch-ubi9-python-3.9 image to the registry
.PHONY: rocm-runtime-pytorch-ubi9-python-3.9
rocm-runtime-pytorch-ubi9-python-3.9: rocm-ubi9-python-3.9
	$(call image,$@,runtimes/rocm-pytorch/ubi9-python-3.9,$<)

# Build and push rocm-jupyter-runtime-tensorflow-ubi9-python-3.9 image to the registry
.PHONY: rocm-runtime-tensorflow-ubi9-python-3.9
rocm-runtime-tensorflow-ubi9-python-3.9: rocm-ubi9-python-3.9
	$(call image,$@,runtimes/rocm-tensorflow/ubi9-python-3.9,$<)

####################################### Buildchain for Anaconda Python #######################################

# Build and push base-anaconda-python-3.8 image to the registry
.PHONY: base-anaconda-python-3.8
base-anaconda-python-3.8:
	$(call image,$@,base/anaconda-python-3.8)

# Build and push jupyter-datascience-anaconda-python-3.8 image to the registry
.PHONY: jupyter-datascience-anaconda-python-3.8
jupyter-datascience-anaconda-python-3.8: base-anaconda-python-3.8
	$(call image,$@,jupyter/datascience/anaconda-python-3.8,$<)


####################################### Deployments #######################################

# Download kubectl binary
.PHONY: bin/kubectl
bin/kubectl:
ifeq (,$(wildcard $(KUBECTL_BIN)))
	@mkdir -p bin
	@curl -sSL https://dl.k8s.io/release/$(KUBECTL_VERSION)/bin/linux/amd64/kubectl > \
		$(KUBECTL_BIN)
	@chmod +x $(KUBECTL_BIN)
endif

# Deploy a notebook image using kustomize
.PHONY: deploy8
deploy8-%-ubi8-python-3.8: bin/kubectl
	$(eval NOTEBOOK_DIR := $(subst -,/,$(subst cuda-,,$*))/ubi8-python-3.8/kustomize/base)
ifndef NOTEBOOK_TAG
	$(eval NOTEBOOK_TAG := $*-ubi8-python-3.8-$(IMAGE_TAG))
endif
	$(info # Deploying notebook from $(NOTEBOOK_DIR) directory...)
	@sed -i 's,newName: .*,newName: $(IMAGE_REGISTRY),g' $(NOTEBOOK_DIR)/kustomization.yaml
	@sed -i 's,newTag: .*,newTag: $(NOTEBOOK_TAG),g' $(NOTEBOOK_DIR)/kustomization.yaml
	$(KUBECTL_BIN) apply -k $(NOTEBOOK_DIR)

# Deploy a notebook image using kustomize
.PHONY: deploy-anaconda8
deploy8-%-anaconda-python-3.8: bin/kubectl
	$(eval NOTEBOOK_DIR := $(subst -,/,$(subst cuda-,,$*))/anaconda-python-3.8/kustomize/base)
ifndef NOTEBOOK_TAG
	$(eval NOTEBOOK_TAG := $*-anaconda-python-3.8-$(IMAGE_TAG))
endif
	$(info # Deploying notebook from $(NOTEBOOK_DIR) directory...)
	@sed -i 's,newName: .*,newName: $(IMAGE_REGISTRY),g' $(NOTEBOOK_DIR)/kustomization.yaml
	@sed -i 's,newTag: .*,newTag: $(NOTEBOOK_TAG),g' $(NOTEBOOK_DIR)/kustomization.yaml
	$(KUBECTL_BIN) apply -k $(NOTEBOOK_DIR)

.PHONY: deploy9
deploy9-%-ubi9-python-3.9: bin/kubectl
	$(eval NOTEBOOK_DIR := $(subst -,/,$(subst cuda-,,$*))/ubi9-python-3.9/kustomize/base)
ifndef NOTEBOOK_TAG
	$(eval NOTEBOOK_TAG := $*-ubi9-python-3.9-$(IMAGE_TAG))
endif
	$(info # Deploying notebook from $(NOTEBOOK_DIR) directory...)
	@sed -i 's,newName: .*,newName: $(IMAGE_REGISTRY),g' $(NOTEBOOK_DIR)/kustomization.yaml
	@sed -i 's,newTag: .*,newTag: $(NOTEBOOK_TAG),g' $(NOTEBOOK_DIR)/kustomization.yaml
	$(KUBECTL_BIN) apply -k $(NOTEBOOK_DIR)

# Undeploy a notebook image using kustomize
.PHONY: undeploy8
undeploy8-%-ubi8-python-3.8: bin/kubectl
	$(eval NOTEBOOK_DIR := $(subst -,/,$(subst cuda-,,$*))/ubi8-python-3.8/kustomize/base)
	$(info # Undeploying notebook from $(NOTEBOOK_DIR) directory...)
	$(KUBECTL_BIN) delete -k $(NOTEBOOK_DIR)

.PHONY: undeploy-anaconda8
undeploy8-%-anaconda-python-3.8: bin/kubectl
	$(eval NOTEBOOK_DIR := $(subst -,/,$(subst cuda-,,$*))/anaconda-python-3.8/kustomize/base)
	$(info # Undeploying notebook from $(NOTEBOOK_DIR) directory...)
	$(KUBECTL_BIN) delete -k $(NOTEBOOK_DIR)

.PHONY: undeploy9
undeploy9-%-ubi9-python-3.9: bin/kubectl
	$(eval NOTEBOOK_DIR := $(subst -,/,$(subst cuda-,,$*))/ubi9-python-3.9/kustomize/base)
	$(info # Undeploying notebook from $(NOTEBOOK_DIR) directory...)
	$(KUBECTL_BIN) delete -k $(NOTEBOOK_DIR)

.PHONY: deploy-c9s
deploy-c9s-%-c9s-python-3.9: bin/kubectl
	$(eval NOTEBOOK_DIR := $(subst -,/,$(subst cuda-,,$*))/c9s-python-3.9/kustomize/base)
ifndef NOTEBOOK_TAG
	$(eval NOTEBOOK_TAG := $*-c9s-python-3.9-$(IMAGE_TAG))
endif
	$(info # Deploying notebook from $(NOTEBOOK_DIR) directory...)
	@sed -i 's,newName: .*,newName: $(IMAGE_REGISTRY),g' $(NOTEBOOK_DIR)/kustomization.yaml
	@sed -i 's,newTag: .*,newTag: $(NOTEBOOK_TAG),g' $(NOTEBOOK_DIR)/kustomization.yaml
	$(KUBECTL_BIN) apply -k $(NOTEBOOK_DIR)

.PHONY: undeploy-c9s
undeploy-c9s-%-c9s-python-3.9: bin/kubectl
	$(eval NOTEBOOK_DIR := $(subst -,/,$(subst cuda-,,$*))/c9s-python-3.9/kustomize/base)
	$(info # Undeploying notebook from $(NOTEBOOK_DIR) directory...)
	$(KUBECTL_BIN) delete -k $(NOTEBOOK_DIR)

# Function for testing a notebook with papermill
#   ARG 1: Notebook name
#   ARG 1: UBI flavor
#   ARG 1: Python kernel
define test_with_papermill
	$(eval PREFIX_NAME := $(subst /,-,$(1)_$(2))) \
	$(KUBECTL_BIN) exec $(FULL_NOTEBOOK_NAME) -- /bin/sh -c "python3 -m pip install papermill" ; \
	$(KUBECTL_BIN) exec $(FULL_NOTEBOOK_NAME) -- /bin/sh -c "wget ${NOTEBOOK_REPO_BRANCH_BASE}/jupyter/$(1)/$(2)-$(3)/test/test_notebook.ipynb -O test_notebook.ipynb && python3 -m papermill test_notebook.ipynb $(PREFIX_NAME)_output.ipynb --kernel python3 --stderr-file $(PREFIX_NAME)_error.txt" ; \
    if [ $$? -ne 0 ]; then \
		echo "ERROR: The $(1) $(2) notebook encountered a failure. To investigate the issue, you can review the logs located in the ocp-ci cluster on 'artifacts/notebooks-e2e-tests/jupyter-$(1)-$(2)-$(3)-test-e2e' directory or run 'cat $(PREFIX_NAME)_error.txt' within your container. The make process has been aborted." ; \
		exit 1 ; \
	fi ; \
	$(KUBECTL_BIN) exec $(FULL_NOTEBOOK_NAME) -- /bin/sh -c "cat $(PREFIX_NAME)_error.txt | grep --quiet FAILED" ; \
	if [ $$? -eq 0 ]; then \
		echo "ERROR: The $(1) $(2) notebook encountered a failure. The make process has been aborted." ; \
		$(KUBECTL_BIN) exec $(FULL_NOTEBOOK_NAME) -- /bin/sh -c "cat $(PREFIX_NAME)_error.txt" ; \
		exit 1 ; \
	fi
endef

# Verify the notebook's readiness by pinging the /api endpoint and executing the corresponding test_notebook.ipynb file in accordance with the build chain logic.
.PHONY: test
test-%: bin/kubectl
	# Verify the notebook's readiness by pinging the /api endpoint
	$(eval NOTEBOOK_NAME := $(subst .,-,$(subst cuda-,,$*)))
	$(info # Running tests for $(NOTEBOOK_NAME) notebook...)
	$(KUBECTL_BIN) wait --for=condition=ready pod -l app=$(NOTEBOOK_NAME) --timeout=600s
	$(KUBECTL_BIN) port-forward svc/$(NOTEBOOK_NAME)-notebook 8888:8888 & curl --retry 5 --retry-delay 5 --retry-connrefused http://localhost:8888/notebook/opendatahub/jovyan/api ; EXIT_CODE=$$?; echo && pkill --full "^$(KUBECTL_BIN).*port-forward.*"; \
	$(eval FULL_NOTEBOOK_NAME = $(shell ($(KUBECTL_BIN) get pods -l app=$(NOTEBOOK_NAME) -o custom-columns=":metadata.name" | tr -d '\n')))
	
	# Tests notebook's functionalities 
	if echo "$(FULL_NOTEBOOK_NAME)" | grep -q "minimal-ubi9"; then \
		$(call test_with_papermill,minimal,ubi9,python-3.9) \
	elif echo "$(FULL_NOTEBOOK_NAME)" | grep -q "intel-tensorflow-ubi9"; then \
		$(call test_with_papermill,intel/tensorflow,ubi9,python-3.9) \
	elif echo "$(FULL_NOTEBOOK_NAME)" | grep -q "intel-pytorch-ubi9"; then \
		$(call test_with_papermill,intel/pytorch,ubi9,python-3.9) \
	elif echo "$(FULL_NOTEBOOK_NAME)" | grep -q "datascience-ubi9"; then \
		$(MAKE) validate-ubi9-datascience -e FULL_NOTEBOOK_NAME=$(FULL_NOTEBOOK_NAME); \
	elif echo "$(FULL_NOTEBOOK_NAME)" | grep -q "pytorch-ubi9"; then \
		$(MAKE) validate-ubi9-datascience -e FULL_NOTEBOOK_NAME=$(FULL_NOTEBOOK_NAME); \
		$(call test_with_papermill,pytorch,ubi9,python-3.9) \
	elif echo "$(FULL_NOTEBOOK_NAME)" | grep -q "tensorflow-ubi9"; then \
		$(MAKE) validate-ubi9-datascience -e FULL_NOTEBOOK_NAME=$(FULL_NOTEBOOK_NAME); \
		$(call test_with_papermill,tensorflow,ubi9,python-3.9) \
	elif echo "$(FULL_NOTEBOOK_NAME)" | grep -q "intel-ml-ubi9"; then \
		$(call test_with_papermill,intel/ml,ubi9,python-3.9) \
	elif echo "$(FULL_NOTEBOOK_NAME)" | grep -q "trustyai-ubi9"; then \
		$(call test_with_papermill,trustyai,ubi9,python-3.9) \
	elif echo "$(FULL_NOTEBOOK_NAME)" | grep -q "minimal-ubi8"; then \
		$(call test_with_papermill,minimal,ubi8,python-3.8) \
	elif echo "$(FULL_NOTEBOOK_NAME)" | grep -q "datascience-ubi8"; then \
		$(MAKE) validate-ubi8-datascience -e FULL_NOTEBOOK_NAME=$(FULL_NOTEBOOK_NAME); \
	elif echo "$(FULL_NOTEBOOK_NAME)" | grep -q "anaconda"; then \
		echo "There is no test notebook implemented yet for Anaconda Notebook...." \
	else \
		echo "No matching condition found for $(FULL_NOTEBOOK_NAME)." ; \
	fi

.PHONY: validate-ubi9-datascience
validate-ubi9-datascience:
	$(call test_with_papermill,minimal,ubi9,python-3.9)
	$(call test_with_papermill,datascience,ubi9,python-3.9)

.PHONY: validate-ubi8-datascience
validate-ubi8-datascience:
	$(call test_with_papermill,minimal,ubi8,python-3.8)
	$(call test_with_papermill,datascience,ubi8,python-3.8)

# Validate that runtime image meets minimum criteria
# This validation is created from subset of https://github.com/elyra-ai/elyra/blob/9c417d2adc9d9f972de5f98fd37f6945e0357ab9/Makefile#L325
.PHONY: validate-runtime-image
validate-runtime-image: bin/kubectl
	$(eval NOTEBOOK_NAME := $(subst .,-,$(subst cuda-,,$*)))
	$(info # Running tests for $(NOTEBOOK_NAME) runtime...)
	$(KUBECTL_BIN) wait --for=condition=ready pod runtime-pod --timeout=300s
	@required_commands=$(REQUIRED_RUNTIME_IMAGE_COMMANDS) ; \
	if [[ $$image == "" ]] ; then \
		echo "Usage: make validate-runtime-image image=<container-image-name>" ; \
		exit 1 ; \
	fi ; \
	for cmd in $$required_commands ; do \
		echo "=> Checking container image $$image for $$cmd..." ; \
		$(KUBECTL_BIN) exec runtime-pod which $$cmd > /dev/null 2>&1 ; \
		if [ $$? -ne 0 ]; then \
			echo "ERROR: Container image $$image  does not meet criteria for command: $$cmd" ; \
			fail=1; \
			continue; \
		fi; \
		if [ $$cmd == "python3" ]; then \
			echo "=> Checking notebook execution..." ; \
			$(KUBECTL_BIN) exec runtime-pod -- /bin/sh -c "python3 -m pip install -r /opt/app-root/elyra/requirements-elyra.txt && \
				curl https://raw.githubusercontent.com/nteract/papermill/main/papermill/tests/notebooks/simple_execute.ipynb --output simple_execute.ipynb && \
				python3 -m papermill simple_execute.ipynb output.ipynb > /dev/null" ; \
			if [ $$? -ne 0 ]; then \
				echo "ERROR: Image does not meet Python requirements criteria in requirements-elyra.txt" ; \
				fail=1; \
			fi; \
		fi; \
	done ; \
	if [ $$fail -eq 1 ]; then \
		echo "=> ERROR: Container image $$image is not a suitable Elyra runtime image" ; \
		exit 1 ; \
	else \
		echo "=> Container image $$image is a suitable Elyra runtime image" ; \
	fi;

.PHONY: validate-codeserver-image
validate-codeserver-image: bin/kubectl
	$(eval NOTEBOOK_NAME := $(subst .,-,$(subst cuda-,,$*)))
	$(info # Running tests for $(NOTEBOOK_NAME) code-server image...)
	$(KUBECTL_BIN) wait --for=condition=ready pod codeserver-pod --timeout=300s
	@required_commands=$(REQUIRED_CODE_SERVER_IMAGE_COMMANDS) ; \
	if [[ $$image == "" ]] ; then \
		echo "Usage: make validate-codeserver-image image=<container-image-name>" ; \
		exit 1 ; \
	fi ; \
	for cmd in $$required_commands ; do \
		echo "=> Checking container image $$image for $$cmd..." ; \
		$(KUBECTL_BIN) exec codeserver-pod which $$cmd > /dev/null 2>&1 ; \
		if [ $$? -ne 0 ]; then \
			echo "ERROR: Container image $$image  does not meet criteria for command: $$cmd" ; \
			fail=1; \
			continue; \
		fi; \
	done ; \

.PHONY: validate-rstudio-image
validate-rstudio-image: bin/kubectl
	$(eval NOTEBOOK_NAME := $(subst .,-,$(subst cuda-,,$*)))
	$(info # Running tests for $(NOTEBOOK_NAME) RStudio Server image...)
	$(KUBECTL_BIN) wait --for=condition=ready pod rstudio-pod --timeout=300s
	@required_commands=$(REQUIRED_R_STUDIO_IMAGE_COMMANDS) ; \
	if [[ $$image == "" ]] ; then \
		echo "Usage: make validate-rstudio-image image=<container-image-name>" ; \
		exit 1 ; \
	fi ; \
	echo "=> Checking container image $$image for package intallation..." ; \
	$(KUBECTL_BIN) exec -it rstudio-pod -- mkdir -p /opt/app-root/src/R/temp-library > /dev/null 2>&1 ; \
	$(KUBECTL_BIN) exec rstudio-pod -- R -e "install.packages('tinytex', lib='/opt/app-root/src/R/temp-library')" > /dev/null 2>&1 ; \
	if [ $$? -eq 0 ]; then \
        echo "Tinytex installation successful!"; \
    else \
        echo "Error: Tinytex installation failed."; \
	fi; \
	for cmd in $$required_commands ; do \
		echo "=> Checking container image $$image for $$cmd..." ; \
		$(KUBECTL_BIN) exec rstudio-pod which $$cmd > /dev/null 2>&1 ; \
		if [ $$? -eq 0 ]; then \
        	echo "$$cmd executed successfuly!"; \
		else \
        	echo "ERROR: Container image $$image  does not meet criteria for command: $$cmd" ; \
			fail=1; \
			continue; \
		fi; \
	done ; \
	echo "=> Fetching R script from URL and executing on the container..."; \
	curl -sSL -o test_script.R "${NOTEBOOK_REPO_BRANCH_BASE}/rstudio/c9s-python-3.9/test/test_script.R" > /dev/null 2>&1 ; \
	$(KUBECTL_BIN) cp test_script.R rstudio-pod:/opt/app-root/src/test_script.R > /dev/null 2>&1; \
	$(KUBECTL_BIN) exec rstudio-pod -- Rscript /opt/app-root/src/test_script.R > /dev/null 2>&1 ; \
	if [ $$? -eq 0 ]; then \
        echo "R script executed successfully!"; \
		rm test_script.R ; \
	else \
        echo "Error: R script failed."; \
		fail=1; \
		continue; \
	fi; \


# This is only for the workflow action
.PHONY: refresh-pipfilelock-files
refresh-pipfilelock-files:
<<<<<<< HEAD
	cd jupyter/rocm/tensorflow/ubi9-python-3.9 && rm -rf Pipfile.lock && pipenv lock
	cd runtimes/datascience/ubi8-python-3.8 && rm -rf Pipfile.lock && pipenv lock
	cd runtimes/datascience/ubi9-python-3.9 && rm -rf Pipfile.lock && pipenv lock
	cd runtimes/pytorch/ubi9-python-3.9 && rm -rf Pipfile.lock && pipenv lock
	cd runtimes/pytorch/ubi8-python-3.8 && rm -rf Pipfile.lock && pipenv lock
	cd runtimes/tensorflow/ubi8-python-3.8 && rm -rf Pipfile.lock && pipenv lock
	cd runtimes/tensorflow/ubi9-python-3.9 && rm -rf Pipfile.lock && pipenv lock
=======
	cd base/ubi8-python-3.8 && pipenv lock
	cd base/ubi9-python-3.9 && pipenv lock
	cd base/c9s-python-3.9 && pipenv lock
	cd jupyter/minimal/ubi8-python-3.8 && pipenv lock
	cd jupyter/minimal/ubi9-python-3.9 && pipenv lock
	cd jupyter/datascience/ubi8-python-3.8 && pipenv lock
	cd jupyter/datascience/ubi9-python-3.9 && pipenv lock
	cd jupyter/pytorch/ubi9-python-3.9 && pipenv lock
	cd jupyter/tensorflow/ubi9-python-3.9 && pipenv lock
	cd jupyter/trustyai/ubi9-python-3.9 && pipenv lock
	cd habana/1.10.0/ubi8-python-3.8 && pipenv lock
	cd habana/1.13.0/ubi8-python-3.8 && pipenv lock
	cd runtimes/minimal/ubi8-python-3.8 && pipenv lock
	cd runtimes/minimal/ubi9-python-3.9 && pipenv lock
	cd runtimes/datascience/ubi8-python-3.8 && pipenv lock
	cd runtimes/datascience/ubi9-python-3.9 && pipenv lock
	cd runtimes/pytorch/ubi9-python-3.9 && pipenv lock
	cd runtimes/pytorch/ubi8-python-3.8 && pipenv lock
	cd runtimes/tensorflow/ubi8-python-3.8 && pipenv lock
	cd runtimes/tensorflow/ubi9-python-3.9 && pipenv lock
	cd runtimes/rocm-tensorflow/ubi9-python-3.9 && pipenv lock
	cd runtimes/rocm-pytorch/ubi9-python-3.9 && pipenv lock


>>>>>>> 2695aaf6
	
# This is only for the workflow action
# For running manually, set the required environment variables
.PHONY: scan-image-vulnerabilities
scan-image-vulnerabilities:
	python ci/security-scan/quay_security_analysis.py<|MERGE_RESOLUTION|>--- conflicted
+++ resolved
@@ -563,15 +563,6 @@
 # This is only for the workflow action
 .PHONY: refresh-pipfilelock-files
 refresh-pipfilelock-files:
-<<<<<<< HEAD
-	cd jupyter/rocm/tensorflow/ubi9-python-3.9 && rm -rf Pipfile.lock && pipenv lock
-	cd runtimes/datascience/ubi8-python-3.8 && rm -rf Pipfile.lock && pipenv lock
-	cd runtimes/datascience/ubi9-python-3.9 && rm -rf Pipfile.lock && pipenv lock
-	cd runtimes/pytorch/ubi9-python-3.9 && rm -rf Pipfile.lock && pipenv lock
-	cd runtimes/pytorch/ubi8-python-3.8 && rm -rf Pipfile.lock && pipenv lock
-	cd runtimes/tensorflow/ubi8-python-3.8 && rm -rf Pipfile.lock && pipenv lock
-	cd runtimes/tensorflow/ubi9-python-3.9 && rm -rf Pipfile.lock && pipenv lock
-=======
 	cd base/ubi8-python-3.8 && pipenv lock
 	cd base/ubi9-python-3.9 && pipenv lock
 	cd base/c9s-python-3.9 && pipenv lock
@@ -596,7 +587,6 @@
 	cd runtimes/rocm-pytorch/ubi9-python-3.9 && pipenv lock
 
 
->>>>>>> 2695aaf6
 	
 # This is only for the workflow action
 # For running manually, set the required environment variables
