--- conflicted
+++ resolved
@@ -252,7 +252,6 @@
 cuda-rstudio-c9s-python-3.9: cuda-c9s-python-3.9
 	$(call image,$@,rstudio/c9s-python-3.9,$<)
 
-<<<<<<< HEAD
 ####################################### Buildchain for RHEL9 #######################################
 
 # Build and push base-rhel9-python-3.9 image to the registry
@@ -260,16 +259,10 @@
 base-rhel9-python-3.9:
 	$(call image,$@,base/rhel9-python-3.9)
 
-####################################### Buildchain for AMD Python 3.9 using C9S #######################################
-.PHONY: amd-c9s-python-3.9
-amd-c9s-python-3.9: base-c9s-python-3.9	
-	$(call image,$@,amd/c9s-python-3.9,$<)
-=======
 ####################################### Buildchain for AMD Python 3.9 using UBI9 #######################################
 .PHONY: rocm-ubi9-python-3.9
 rocm-ubi9-python-3.9: base-ubi9-python-3.9
 	$(call image,$@,rocm/ubi9-python-3.9,$<)
->>>>>>> ed46263d
 
 # We are only using rocm-ubi9 base image here onwards
 .PHONY: rocm-jupyter-minimal-ubi9-python-3.9
@@ -560,26 +553,13 @@
 # This is only for the workflow action
 .PHONY: refresh-pipfilelock-files
 refresh-pipfilelock-files:
-	cd base/ubi8-python-3.8 && pipenv lock
-	cd base/ubi9-python-3.9 && pipenv lock
-	cd base/c9s-python-3.9 && pipenv lock
-	cd jupyter/minimal/ubi8-python-3.8 && pipenv lock
-	cd jupyter/minimal/ubi9-python-3.9 && pipenv lock
-	cd jupyter/datascience/ubi8-python-3.8 && pipenv lock
-	cd jupyter/datascience/ubi9-python-3.9 && pipenv lock
-	cd jupyter/pytorch/ubi9-python-3.9 && pipenv lock
-	cd jupyter/tensorflow/ubi9-python-3.9 && pipenv lock
-	cd jupyter/trustyai/ubi9-python-3.9 && pipenv lock
-	cd habana/1.10.0/ubi8-python-3.8 && pipenv lock
-	cd habana/1.13.0/ubi8-python-3.8 && pipenv lock
-	cd runtimes/minimal/ubi8-python-3.8 && pipenv lock
-	cd runtimes/minimal/ubi9-python-3.9 && pipenv lock
-	cd runtimes/datascience/ubi8-python-3.8 && pipenv lock
-	cd runtimes/datascience/ubi9-python-3.9 && pipenv lock
-	cd runtimes/pytorch/ubi9-python-3.9 && pipenv lock
-	cd runtimes/pytorch/ubi8-python-3.8 && pipenv lock
-	cd runtimes/tensorflow/ubi8-python-3.8 && pipenv lock
-	cd runtimes/tensorflow/ubi9-python-3.9 && pipenv lock
+	cd jupyter/rocm/tensorflow/ubi9-python-3.9 && rm -rf Pipfile.lock && pipenv lock
+	cd runtimes/datascience/ubi8-python-3.8 && rm -rf Pipfile.lock && pipenv lock
+	cd runtimes/datascience/ubi9-python-3.9 && rm -rf Pipfile.lock && pipenv lock
+	cd runtimes/pytorch/ubi9-python-3.9 && rm -rf Pipfile.lock && pipenv lock
+	cd runtimes/pytorch/ubi8-python-3.8 && rm -rf Pipfile.lock && pipenv lock
+	cd runtimes/tensorflow/ubi8-python-3.8 && rm -rf Pipfile.lock && pipenv lock
+	cd runtimes/tensorflow/ubi9-python-3.9 && rm -rf Pipfile.lock && pipenv lock
 	
 # This is only for the workflow action
 # For running manually, set the required environment variables
